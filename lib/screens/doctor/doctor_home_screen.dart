import 'package:flutter/material.dart';
import 'package:go_router/go_router.dart';
import 'package:provider/provider.dart';
import 'package:intl/intl.dart';
import '../../providers/user_provider.dart';
import '../../providers/appointment_provider.dart';
import '../../models/appointment.dart';
import '../../widgets/side_drawer.dart';
import '../../widgets/bottom_nav_bar.dart';

class DoctorHomeScreen extends StatefulWidget {
  const DoctorHomeScreen({super.key});

  @override
  State<DoctorHomeScreen> createState() => _DoctorHomeScreenState();
}

class _DoctorHomeScreenState extends State<DoctorHomeScreen>
    with TickerProviderStateMixin {
  late AnimationController _animationController;
  late Animation<double> _fadeAnimation;
  late Animation<Offset> _slideAnimation;
  bool _isLoading = true;

  @override
  void initState() {
    super.initState();
    _setupAnimations();
    _loadDoctorData();
  }

  Future<void> _loadDoctorData() async {
    final userProvider = Provider.of<UserProvider>(context, listen: false);
    final appointmentProvider = Provider.of<AppointmentProvider>(context, listen: false);
    
    if (userProvider.id != null) {
      try {
        await appointmentProvider.loadForDoctor(userProvider.id!);
      } catch (e) {
        if (mounted) {
          ScaffoldMessenger.of(context).showSnackBar(
            SnackBar(content: Text('Error loading appointments: $e')),
          );
        }
      }
    }
    
    if (mounted) {
      setState(() {
        _isLoading = false;
      });
    }
  }

  void _setupAnimations() {
    _animationController = AnimationController(
      duration: const Duration(milliseconds: 1200),
      vsync: this,
    );

    _fadeAnimation = Tween<double>(
      begin: 0.0,
      end: 1.0,
    ).animate(CurvedAnimation(
      parent: _animationController,
      curve: Curves.easeIn,
    ));

    _slideAnimation = Tween<Offset>(
      begin: const Offset(0, 0.3),
      end: Offset.zero,
    ).animate(CurvedAnimation(
      parent: _animationController,
      curve: Curves.easeOutCubic,
    ));

    _animationController.forward();
  }

  @override
  void dispose() {
    _animationController.dispose();
    super.dispose();
  }

  @override
  Widget build(BuildContext context) {
    final userProvider = Provider.of<UserProvider>(context);
    final appointmentProvider = Provider.of<AppointmentProvider>(context);

    if (_isLoading) {
      return Scaffold(
        body: Container(
          decoration: BoxDecoration(
            gradient: LinearGradient(
              begin: Alignment.topCenter,
              end: Alignment.bottomCenter,
              colors: [
                Colors.blue.shade50,
                Colors.white,
              ],
            ),
          ),
          child: const Center(
            child: CircularProgressIndicator(),
          ),
        ),
      );
    }

    final today = DateTime.now();
    final todayStart = DateTime(today.year, today.month, today.day);
    final todayEnd = todayStart.add(const Duration(days: 1));
    
    final allAppointments = appointmentProvider.appointments;
    final todayAppointments = allAppointments
        .where((a) => a.dateTime.isAfter(todayStart) && a.dateTime.isBefore(todayEnd))
        .toList();
    final upcomingAppointments = allAppointments
        .where((a) => a.dateTime.isAfter(DateTime.now()))
        .take(5)
        .toList();
    final completedToday = todayAppointments
        .where((a) => a.status == 'completed')
        .length;
    final pendingAppointments = allAppointments
        .where((a) => a.status == 'scheduled' || a.status == 'pending')
        .length;

    return Scaffold(
      body: Container(
        decoration: BoxDecoration(
          gradient: LinearGradient(
            begin: Alignment.topCenter,
            end: Alignment.bottomCenter,
            colors: [
              Colors.blue.shade50,
              Colors.white,
            ],
          ),
        ),
        child: SafeArea(
          child: Column(
            children: [
              _buildCustomAppBar(userProvider),
              Expanded(
                child: FadeTransition(
                  opacity: _fadeAnimation,
                  child: SlideTransition(
                    position: _slideAnimation,
                    child: RefreshIndicator(
                      onRefresh: _loadDoctorData,
                      child: SingleChildScrollView(
                        padding: const EdgeInsets.all(16),
                        physics: const AlwaysScrollableScrollPhysics(),
                        child: Column(
                          crossAxisAlignment: CrossAxisAlignment.start,
                          children: [
                            _buildWelcomeSection(userProvider, todayAppointments.length),
                            const SizedBox(height: 24),
<<<<<<< HEAD
                            _buildStatsCards(todayAppointments.length, pendingAppointments, completedToday, allAppointments.length),
=======
                            _buildStatsCards(todayAppointments.length, pendingAppointments, completedToday),
>>>>>>> a213daf6
                            const SizedBox(height: 24),
                            _buildQuickActions(),
                            const SizedBox(height: 24),
                            _buildUpcomingAppointments(upcomingAppointments),
                            const SizedBox(height: 100), // Bottom padding for FAB
                          ],
                        ),
                      ),
                    ),
                  ),
                ),
              ),
            ],
          ),
        ),
      ),
      drawer: const SideDrawer(),
      bottomNavigationBar: BottomNavBar(
        currentIndex: 0,
        onTap: (index) {
          if (index == 0) context.go('/doctor/home');
          if (index == 1) context.go('/doctor/profile');
          if (index == 2) context.go('/settings');
        },
      ),
      floatingActionButton: FloatingActionButton.extended(
        onPressed: () {
          context.go('/doctor/appointment-management');
        },
        backgroundColor: Colors.blue,
        foregroundColor: Colors.white,
        icon: const Icon(Icons.add),
        label: const Text('New Appointment'),
      ),
    );
  }

  Widget _buildCustomAppBar(UserProvider userProvider) {
    return Container(
      padding: const EdgeInsets.fromLTRB(16, 8, 16, 16),
      decoration: BoxDecoration(
        color: Colors.white,
        boxShadow: [
          BoxShadow(
            color: Colors.black.withOpacity(0.05),
            blurRadius: 10,
            offset: const Offset(0, 5),
          ),
        ],
      ),
      child: Row(
        children: [
          Builder(
            builder: (context) => IconButton(
              icon: Container(
                padding: const EdgeInsets.all(8),
                decoration: BoxDecoration(
                  color: Colors.blue.shade50,
                  borderRadius: BorderRadius.circular(12),
                ),
                child: Icon(
                  Icons.menu,
                  color: Colors.blue.shade700,
                ),
              ),
              onPressed: () => Scaffold.of(context).openDrawer(),
            ),
          ),
          const Spacer(),
          const Text(
            'Dashboard',
            style: TextStyle(
              fontSize: 20,
              fontWeight: FontWeight.bold,
              color: Colors.black87,
            ),
          ),
          const Spacer(),
          Stack(
            children: [
              IconButton(
                icon: Container(
                  padding: const EdgeInsets.all(8),
                  decoration: BoxDecoration(
                    color: Colors.blue.shade50,
                    borderRadius: BorderRadius.circular(12),
                  ),
                  child: Icon(
                    Icons.notifications_outlined,
                    color: Colors.blue.shade700,
                  ),
                ),
                onPressed: () {
                  // Show notifications
                },
              ),
              Positioned(
                right: 8,
                top: 8,
                child: Container(
                  width: 16,
                  height: 16,
                  decoration: BoxDecoration(
                    color: Colors.red,
                    shape: BoxShape.circle,
                    border: Border.all(color: Colors.white, width: 2),
                  ),
                  child: const Center(
                    child: Text(
                      '3',
                      style: TextStyle(
                        color: Colors.white,
                        fontSize: 10,
                        fontWeight: FontWeight.bold,
                      ),
                    ),
                  ),
                ),
              ),
            ],
          ),
        ],
      ),
    );
  }

  Widget _buildWelcomeSection(UserProvider userProvider, int todayAppointmentsCount) {
    final now = DateTime.now();
    final greeting = now.hour < 12
        ? 'Good Morning'
        : now.hour < 17
        ? 'Good Afternoon'
        : 'Good Evening';

    return Container(
      padding: const EdgeInsets.all(20),
      decoration: BoxDecoration(
        gradient: LinearGradient(
          colors: [Colors.blue.shade600, Colors.blue.shade800],
        ),
        borderRadius: BorderRadius.circular(20),
        boxShadow: [
          BoxShadow(
            color: Colors.blue.shade200.withOpacity(0.5),
            blurRadius: 15,
            offset: const Offset(0, 8),
          ),
        ],
      ),
      child: Column(
        crossAxisAlignment: CrossAxisAlignment.start,
        children: [
          Row(
            children: [
              Expanded(
                child: Column(
                  crossAxisAlignment: CrossAxisAlignment.start,
                  children: [
                    Text(
<<<<<<< HEAD
                      '$greeting, Doctor!',
=======
                      '$greeting, Dr.!',
>>>>>>> a213daf6
                      style: const TextStyle(
                        fontSize: 24,
                        fontWeight: FontWeight.bold,
                        color: Colors.white,
                      ),
                    ),
                    const SizedBox(height: 8),
                    Text(
                      DateFormat('EEEE, MMMM d, yyyy').format(now),
                      style: TextStyle(
                        fontSize: 16,
                        color: Colors.white.withOpacity(0.9),
                      ),
                    ),
                    const SizedBox(height: 12),
                    Text(
                      'You have $todayAppointmentsCount appointments today',
                      style: TextStyle(
                        fontSize: 14,
                        color: Colors.white.withOpacity(0.8),
                      ),
                    ),
                  ],
                ),
              ),
              Container(
                padding: const EdgeInsets.all(16),
                decoration: BoxDecoration(
                  color: Colors.white.withOpacity(0.2),
                  borderRadius: BorderRadius.circular(16),
                ),
                child: const Icon(
                  Icons.medical_services,
                  size: 40,
                  color: Colors.white,
                ),
              ),
            ],
          ),
        ],
      ),
    );
  }

<<<<<<< HEAD
  Widget _buildStatsCards(int todayAppointments, int pendingAppointments, int completedToday, int totalAppointments) {
=======
  Widget _buildStatsCards(int todayAppointments, int pendingAppointments, int completedToday) {
>>>>>>> a213daf6
    final stats = [
      {
        'title': 'Today\'s Appointments',
        'value': todayAppointments.toString(),
        'icon': Icons.calendar_today,
        'color': Colors.blue,
        'change': 'Scheduled for today',
      },
      {
        'title': 'Pending',
        'value': pendingAppointments.toString(),
        'icon': Icons.pending_actions,
        'color': Colors.orange,
        'change': pendingAppointments > 0 ? 'Needs attention' : 'All clear',
      },
      {
        'title': 'Completed Today',
        'value': completedToday.toString(),
        'icon': Icons.check_circle,
        'color': Colors.green,
        'change': '$completedToday consultations done',
      },
      {
        'title': 'Total Appointments',
<<<<<<< HEAD
        'value': totalAppointments.toString(),
=======
        'value': Provider.of<AppointmentProvider>(context, listen: false).appointments.length.toString(),
>>>>>>> a213daf6
        'icon': Icons.people,
        'color': Colors.purple,
        'change': 'All time',
      },
    ];

    return GridView.builder(
      shrinkWrap: true,
      physics: const NeverScrollableScrollPhysics(),
      gridDelegate: const SliverGridDelegateWithFixedCrossAxisCount(
        crossAxisCount: 2,
        crossAxisSpacing: 16,
        mainAxisSpacing: 16,
        childAspectRatio: 1.2,
      ),
      itemCount: stats.length,
      itemBuilder: (context, index) {
        final stat = stats[index];
        return Container(
          padding: const EdgeInsets.all(16),
          decoration: BoxDecoration(
            color: Colors.white,
            borderRadius: BorderRadius.circular(16),
            boxShadow: [
              BoxShadow(
                color: Colors.black.withOpacity(0.05),
                blurRadius: 10,
                offset: const Offset(0, 4),
              ),
            ],
          ),
          child: Column(
            crossAxisAlignment: CrossAxisAlignment.start,
            children: [
              Row(
                children: [
                  Container(
                    padding: const EdgeInsets.all(8),
                    decoration: BoxDecoration(
                      color: (stat['color'] as Color).withOpacity(0.1),
                      borderRadius: BorderRadius.circular(8),
                    ),
                    child: Icon(
                      stat['icon'] as IconData,
                      color: stat['color'] as Color,
                      size: 20,
                    ),
                  ),
                  const Spacer(),
                  Icon(
                    Icons.trending_up,
                    color: Colors.green.shade600,
                    size: 16,
                  ),
                ],
              ),
              const SizedBox(height: 12),
              Text(
                stat['value'] as String,
                style: const TextStyle(
                  fontSize: 24,
                  fontWeight: FontWeight.bold,
                  color: Colors.black87,
                ),
              ),
              const SizedBox(height: 4),
              Text(
                stat['title'] as String,
                style: TextStyle(
                  fontSize: 12,
                  color: Colors.grey.shade600,
                  fontWeight: FontWeight.w500,
                ),
              ),
              const SizedBox(height: 8),
              Text(
                stat['change'] as String,
                style: TextStyle(
                  fontSize: 10,
                  color: Colors.grey.shade500,
                ),
              ),
            ],
          ),
        );
      },
    );
  }

  Widget _buildQuickActions() {
    final actions = [
      {
        'title': 'Manage Appointments',
        'subtitle': 'View and schedule appointments',
        'icon': Icons.calendar_month,
        'color': Colors.blue,
        'route': '/doctor/appointment-management',
      },
      {
        'title': 'Patient Records',
        'subtitle': 'Access patient information',
        'icon': Icons.folder_shared,
        'color': Colors.green,
        'route': '/doctor/patient-details',
      },
      {
        'title': 'Prescriptions',
        'subtitle': 'Manage medications',
        'icon': Icons.medication,
        'color': Colors.orange,
        'route': '/doctor/prescriptions',
      },
      {
        'title': 'Reports',
        'subtitle': 'View analytics and reports',
        'icon': Icons.analytics,
        'color': Colors.purple,
        'route': '/doctor/reports',
      },
    ];

    return Column(
      crossAxisAlignment: CrossAxisAlignment.start,
      children: [
        const Text(
          'Quick Actions',
          style: TextStyle(
            fontSize: 20,
            fontWeight: FontWeight.bold,
            color: Colors.black87,
          ),
        ),
        const SizedBox(height: 16),
        GridView.builder(
          shrinkWrap: true,
          physics: const NeverScrollableScrollPhysics(),
          gridDelegate: const SliverGridDelegateWithFixedCrossAxisCount(
            crossAxisCount: 2,
            crossAxisSpacing: 12,
            mainAxisSpacing: 12,
            childAspectRatio: 1.5,
          ),
          itemCount: actions.length,
          itemBuilder: (context, index) {
            final action = actions[index];
            return Container(
              decoration: BoxDecoration(
                color: Colors.white,
                borderRadius: BorderRadius.circular(16),
                boxShadow: [
                  BoxShadow(
                    color: Colors.black.withOpacity(0.05),
                    blurRadius: 10,
                    offset: const Offset(0, 4),
                  ),
                ],
              ),
              child: Material(
                color: Colors.transparent,
                borderRadius: BorderRadius.circular(16),
                child: InkWell(
                  borderRadius: BorderRadius.circular(16),
                  onTap: () => context.go(action['route'] as String),
                  child: Padding(
                    padding: const EdgeInsets.all(16),
                    child: Column(
                      crossAxisAlignment: CrossAxisAlignment.start,
                      children: [
                        Container(
                          padding: const EdgeInsets.all(10),
                          decoration: BoxDecoration(
                            color: (action['color'] as Color).withOpacity(0.1),
                            borderRadius: BorderRadius.circular(12),
                          ),
                          child: Icon(
                            action['icon'] as IconData,
                            color: action['color'] as Color,
                            size: 24,
                          ),
                        ),
                        const SizedBox(height: 12),
                        Text(
                          action['title'] as String,
                          style: const TextStyle(
                            fontSize: 14,
                            fontWeight: FontWeight.bold,
                            color: Colors.black87,
                          ),
                        ),
                        const SizedBox(height: 4),
                        Text(
                          action['subtitle'] as String,
                          style: TextStyle(
                            fontSize: 12,
                            color: Colors.grey.shade600,
                          ),
                        ),
                      ],
                    ),
                  ),
                ),
              ),
            );
          },
        ),
      ],
    );
  }

  Widget _buildUpcomingAppointments(List<Appointment> upcomingAppointments) {
    return Column(
      crossAxisAlignment: CrossAxisAlignment.start,
      children: [
        Row(
          mainAxisAlignment: MainAxisAlignment.spaceBetween,
          children: [
            const Text(
              'Upcoming Appointments',
              style: TextStyle(
                fontSize: 20,
                fontWeight: FontWeight.bold,
                color: Colors.black87,
              ),
            ),
            TextButton(
              onPressed: () => context.go('/doctor/appointment-management'),
              child: const Text('View All'),
            ),
          ],
        ),
        const SizedBox(height: 16),
        if (upcomingAppointments.isEmpty)
          Container(
            padding: const EdgeInsets.all(32),
            decoration: BoxDecoration(
              color: Colors.white,
              borderRadius: BorderRadius.circular(16),
              boxShadow: [
                BoxShadow(
                  color: Colors.black.withOpacity(0.05),
                  blurRadius: 10,
                  offset: const Offset(0, 4),
                ),
              ],
            ),
            child: Center(
              child: Column(
                children: [
                  Icon(
                    Icons.calendar_today_outlined,
                    size: 48,
                    color: Colors.grey.shade400,
                  ),
                  const SizedBox(height: 16),
                  Text(
                    'No upcoming appointments',
                    style: TextStyle(
                      fontSize: 16,
                      color: Colors.grey.shade600,
                    ),
                  ),
                ],
              ),
            ),
          )
        else
          Container(
            decoration: BoxDecoration(
              color: Colors.white,
              borderRadius: BorderRadius.circular(16),
              boxShadow: [
                BoxShadow(
                  color: Colors.black.withOpacity(0.05),
                  blurRadius: 10,
                  offset: const Offset(0, 4),
                ),
              ],
            ),
            child: Column(
              children: upcomingAppointments.asMap().entries.map((entry) {
                final index = entry.key;
                final appointment = entry.value;
                final isLast = index == upcomingAppointments.length - 1;

                return Container(
                  padding: const EdgeInsets.all(16),
                  decoration: BoxDecoration(
                    border: isLast
                        ? null
                        : Border(
                      bottom: BorderSide(
                        color: Colors.grey.shade200,
                        width: 1,
                      ),
                    ),
                  ),
                  child: Row(
                    children: [
                      Container(
                        width: 4,
                        height: 40,
                        decoration: BoxDecoration(
                          color: appointment.status == 'scheduled'
                              ? Colors.blue
                              : Colors.orange,
                          borderRadius: BorderRadius.circular(2),
                        ),
                      ),
                      const SizedBox(width: 16),
                      Expanded(
                        child: Column(
                          crossAxisAlignment: CrossAxisAlignment.start,
                          children: [
                            Row(
                              children: [
                                Text(
                                  'Patient ID: ${appointment.patientId}',
                                  style: const TextStyle(
                                    fontSize: 16,
                                    fontWeight: FontWeight.bold,
                                  ),
                                ),
                                if (appointment.status != 'scheduled')
                                  Container(
                                    margin: const EdgeInsets.only(left: 8),
                                    padding: const EdgeInsets.symmetric(
                                      horizontal: 6,
                                      vertical: 2,
                                    ),
                                    decoration: BoxDecoration(
                                      color: Colors.orange.shade100,
                                      borderRadius: BorderRadius.circular(8),
                                    ),
                                    child: Text(
                                      appointment.status.toUpperCase(),
                                      style: TextStyle(
                                        fontSize: 10,
                                        fontWeight: FontWeight.bold,
                                        color: Colors.orange.shade700,
                                      ),
                                    ),
                                  ),
                              ],
                            ),
                            const SizedBox(height: 4),
                            Text(
                              appointment.notes ?? 'No notes',
                              style: TextStyle(
                                color: Colors.grey.shade600,
                                fontSize: 14,
                              ),
                              maxLines: 1,
                              overflow: TextOverflow.ellipsis,
                            ),
                          ],
                        ),
                      ),
                      Column(
                        crossAxisAlignment: CrossAxisAlignment.end,
                        children: [
                          Text(
                            DateFormat('MMM d, h:mm a').format(appointment.dateTime),
                            style: const TextStyle(
                              fontSize: 14,
                              fontWeight: FontWeight.bold,
                              color: Colors.black87,
                            ),
                          ),
                          const SizedBox(height: 4),
                          Icon(
                            Icons.arrow_forward_ios,
                            size: 12,
                            color: Colors.grey.shade400,
                          ),
                        ],
                      ),
                    ],
                  ),
                );
              }).toList(),
            ),
          ),
      ],
    );
  }
}
}<|MERGE_RESOLUTION|>--- conflicted
+++ resolved
@@ -158,11 +158,7 @@
                           children: [
                             _buildWelcomeSection(userProvider, todayAppointments.length),
                             const SizedBox(height: 24),
-<<<<<<< HEAD
-                            _buildStatsCards(todayAppointments.length, pendingAppointments, completedToday, allAppointments.length),
-=======
                             _buildStatsCards(todayAppointments.length, pendingAppointments, completedToday),
->>>>>>> a213daf6
                             const SizedBox(height: 24),
                             _buildQuickActions(),
                             const SizedBox(height: 24),
@@ -322,11 +318,7 @@
                   crossAxisAlignment: CrossAxisAlignment.start,
                   children: [
                     Text(
-<<<<<<< HEAD
-                      '$greeting, Doctor!',
-=======
                       '$greeting, Dr.!',
->>>>>>> a213daf6
                       style: const TextStyle(
                         fontSize: 24,
                         fontWeight: FontWeight.bold,
@@ -371,11 +363,7 @@
     );
   }
 
-<<<<<<< HEAD
-  Widget _buildStatsCards(int todayAppointments, int pendingAppointments, int completedToday, int totalAppointments) {
-=======
   Widget _buildStatsCards(int todayAppointments, int pendingAppointments, int completedToday) {
->>>>>>> a213daf6
     final stats = [
       {
         'title': 'Today\'s Appointments',
@@ -400,11 +388,7 @@
       },
       {
         'title': 'Total Appointments',
-<<<<<<< HEAD
-        'value': totalAppointments.toString(),
-=======
         'value': Provider.of<AppointmentProvider>(context, listen: false).appointments.length.toString(),
->>>>>>> a213daf6
         'icon': Icons.people,
         'color': Colors.purple,
         'change': 'All time',
